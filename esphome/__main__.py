--- conflicted
+++ resolved
@@ -132,10 +132,7 @@
             conf_str = yaml_util.dump(conf)
             if IS_PY2:
                 conf_str = conf_str.decode('utf-8')
-<<<<<<< HEAD
-=======
             conf_str = conf_str.replace('//', '')
->>>>>>> 823ae7d1
             cg.add(cg.LineComment(indent(conf_str)))
         yield coro(conf)
 
