#pragma once

#include "esphome/components/esp32_ble_client/ble_client_base.h"
#include "esphome/components/esp32_ble_tracker/esp32_ble_tracker.h"
#include "esphome/core/component.h"
#include "esphome/core/helpers.h"

#ifdef USE_ESP32

#include <string>
#include <array>
#include <esp_gap_ble_api.h>
#include <esp_gattc_api.h>
#include <esp_bt_defs.h>
#include <esp_gatt_common_api.h>

namespace esphome {
namespace ble_client {

namespace espbt = esphome::esp32_ble_tracker;

using namespace esp32_ble_client;

class BLEClient;

class BLEClientNode {
 public:
  virtual void gattc_event_handler(esp_gattc_cb_event_t event, esp_gatt_if_t gattc_if,
                                   esp_ble_gattc_cb_param_t *param) = 0;
  virtual void gap_event_handler(esp_gap_ble_cb_event_t event, esp_ble_gap_cb_param_t *param) {}
  virtual void loop() {}
  void set_address(uint64_t address) { address_ = address; }
  espbt::ESPBTClient *client;
  // This should be transitioned to Established once the node no longer needs
  // the services/descriptors/characteristics of the parent client. This will
  // allow some memory to be freed.
  espbt::ClientState node_state;

  BLEClient *parent() { return this->parent_; }
  void set_ble_client_parent(BLEClient *parent) { this->parent_ = parent; }

 protected:
  BLEClient *parent_;
  uint64_t address_;
};

class BLEClient : public BLEClientBase {
 public:
  void setup() override;
  void dump_config() override;
  void loop() override;

  void gattc_event_handler(esp_gattc_cb_event_t event, esp_gatt_if_t gattc_if,
                           esp_ble_gattc_cb_param_t *param) override;
<<<<<<< HEAD
=======

  void gap_event_handler(esp_gap_ble_cb_event_t event, esp_ble_gap_cb_param_t *param) override;
>>>>>>> 288e3c3e
  bool parse_device(const espbt::ESPBTDevice &device) override;

  void set_enabled(bool enabled);

  void register_ble_node(BLEClientNode *node) {
    node->client = this;
    node->set_ble_client_parent(this);
    this->nodes_.push_back(node);
  }

  bool enabled;

  void set_state(espbt::ClientState state) override;

 protected:
  bool all_nodes_established_();

  std::vector<BLEClientNode *> nodes_;
};

}  // namespace ble_client
}  // namespace esphome

#endif<|MERGE_RESOLUTION|>--- conflicted
+++ resolved
@@ -52,11 +52,8 @@
 
   void gattc_event_handler(esp_gattc_cb_event_t event, esp_gatt_if_t gattc_if,
                            esp_ble_gattc_cb_param_t *param) override;
-<<<<<<< HEAD
-=======
 
   void gap_event_handler(esp_gap_ble_cb_event_t event, esp_ble_gap_cb_param_t *param) override;
->>>>>>> 288e3c3e
   bool parse_device(const espbt::ESPBTDevice &device) override;
 
   void set_enabled(bool enabled);
