import esphome.codegen as cg
import esphome.config_validation as cv
from esphome.components import spi, rc522
from esphome.const import CONF_ID

<<<<<<< HEAD
CODEOWNERS = ['@glmnet']
DEPENDENCIES = ['spi']
AUTO_LOAD = ['rc522']

rc522_spi_ns = cg.esphome_ns.namespace('rc522_spi')
RC522Spi = rc522_spi_ns.class_('RC522Spi', rc522.RC522, spi.SPIDevice)

CONFIG_SCHEMA = cv.All(rc522.RC522_SCHEMA.extend({
    cv.GenerateID(): cv.declare_id(RC522Spi),
}).extend(spi.spi_device_schema(cs_pin_required=True)))
=======
CODEOWNERS = ["@glmnet"]
DEPENDENCIES = ["spi"]
AUTO_LOAD = ["rc522"]

rc522_spi_ns = cg.esphome_ns.namespace("rc522_spi")
RC522Spi = rc522_spi_ns.class_("RC522Spi", rc522.RC522, spi.SPIDevice)

CONFIG_SCHEMA = cv.All(
    rc522.RC522_SCHEMA.extend(
        {
            cv.GenerateID(): cv.declare_id(RC522Spi),
        }
    ).extend(spi.spi_device_schema(cs_pin_required=True))
)
>>>>>>> fb6c5ebe


def to_code(config):
    var = cg.new_Pvariable(config[CONF_ID])
    yield rc522.setup_rc522(var, config)
    yield spi.register_spi_device(var, config)<|MERGE_RESOLUTION|>--- conflicted
+++ resolved
@@ -3,18 +3,6 @@
 from esphome.components import spi, rc522
 from esphome.const import CONF_ID
 
-<<<<<<< HEAD
-CODEOWNERS = ['@glmnet']
-DEPENDENCIES = ['spi']
-AUTO_LOAD = ['rc522']
-
-rc522_spi_ns = cg.esphome_ns.namespace('rc522_spi')
-RC522Spi = rc522_spi_ns.class_('RC522Spi', rc522.RC522, spi.SPIDevice)
-
-CONFIG_SCHEMA = cv.All(rc522.RC522_SCHEMA.extend({
-    cv.GenerateID(): cv.declare_id(RC522Spi),
-}).extend(spi.spi_device_schema(cs_pin_required=True)))
-=======
 CODEOWNERS = ["@glmnet"]
 DEPENDENCIES = ["spi"]
 AUTO_LOAD = ["rc522"]
@@ -29,7 +17,6 @@
         }
     ).extend(spi.spi_device_schema(cs_pin_required=True))
 )
->>>>>>> fb6c5ebe
 
 
 def to_code(config):
