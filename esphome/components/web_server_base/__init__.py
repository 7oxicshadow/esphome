--- conflicted
+++ resolved
@@ -3,10 +3,7 @@
 from esphome.const import CONF_ID
 from esphome.core import coroutine_with_priority, CORE
 
-<<<<<<< HEAD
-=======
 CODEOWNERS = ['@OttoWinter']
->>>>>>> 65a489eb
 DEPENDENCIES = ['network']
 AUTO_LOAD = ['async_tcp']
 
@@ -27,8 +24,4 @@
     if CORE.is_esp32:
         cg.add_library('FS', None)
     # https://github.com/OttoWinter/ESPAsyncWebServer/blob/master/library.json
-<<<<<<< HEAD
-    cg.add_library('ESPAsyncWebServer-esphome', '1.2.5')
-=======
-    cg.add_library('ESPAsyncWebServer-esphome', '1.2.6')
->>>>>>> 65a489eb
+    cg.add_library('ESPAsyncWebServer-esphome', '1.2.6')