{
  "name": "esphomeyaml-beta",
<<<<<<< HEAD
  "version": "1.10.0b2",
=======
  "version": "1.9.3",
>>>>>>> c153dba5
  "slug": "esphomeyaml-beta",
  "description": "Beta version of esphomeyaml Hass.io add-on.",
  "url": "https://beta.esphomelib.com/esphomeyaml/index.html",
  "webui": "http://[HOST]:[PORT:6052]",
  "startup": "application",
  "arch": [
    "amd64",
    "armhf",
    "i386"
  ],
  "hassio_api": true,
  "auth_api": true,
  "hassio_role": "default",
  "homeassistant_api": false,
  "host_network": true,
  "boot": "auto",
  "map": [
    "ssl",
    "config:rw"
  ],
  "options": {
    "ssl": false,
    "certfile": "fullchain.pem",
    "keyfile": "privkey.pem",
    "port": 6052
  },
  "schema": {
    "ssl": "bool",
    "certfile": "str",
    "keyfile": "str",
    "port": "int",
    "leave_front_door_open": "bool?",
    "esphomeyaml_version": "str?"
  }
}<|MERGE_RESOLUTION|>--- conflicted
+++ resolved
@@ -1,10 +1,6 @@
 {
   "name": "esphomeyaml-beta",
-<<<<<<< HEAD
   "version": "1.10.0b2",
-=======
-  "version": "1.9.3",
->>>>>>> c153dba5
   "slug": "esphomeyaml-beta",
   "description": "Beta version of esphomeyaml Hass.io add-on.",
   "url": "https://beta.esphomelib.com/esphomeyaml/index.html",
