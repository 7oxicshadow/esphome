--- conflicted
+++ resolved
@@ -1192,9 +1192,6 @@
     - addressable_lambda:
           name: "Test For Custom Lambda Effect"
           lambda: |-
-<<<<<<< HEAD
-            it[0] = current_color;
-=======
             if (initial_run) {
               it[0] = current_color;
             }
@@ -1204,7 +1201,6 @@
 
     - adalight:
         uart_id: adalight_uart
->>>>>>> 839fe49e
 
     - automation:
         name: Custom Effect
@@ -1281,11 +1277,6 @@
     name: Coolix Climate
   - platform: fujitsu_general
     name: Fujitsu General Climate
-<<<<<<< HEAD
-  - platform: yashima
-    name: Yashima Climate
-
-=======
   - platform: daikin
     name: Daikin Climate
   - platform: yashima
@@ -1298,7 +1289,6 @@
     name: LG Climate
   - platform: toshiba
     name: Toshiba Climate
->>>>>>> 839fe49e
 
 switch:
   - platform: gpio
